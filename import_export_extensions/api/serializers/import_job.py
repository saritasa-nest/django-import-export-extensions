import typing

from rest_framework import request, serializers

from celery import states

from ... import models, resources
from . import import_job_details as details
from .progress import ProgressSerializer


class ImportProgressSerializer(ProgressSerializer):
    """Serializer to show ImportJob progress."""

    state = serializers.ChoiceField(
        choices=models.ImportJob.ImportStatus.values
        + [
            states.PENDING,
            states.STARTED,
            states.SUCCESS,
        ],
    )


class ImportJobSerializer(serializers.ModelSerializer):
    """Serializer to show information about import job."""

    progress = ImportProgressSerializer()

    import_params = details.ImportParamsSerializer(
        read_only=True,
        source="*",
    )
    totals = details.TotalsSerializer(
        read_only=True,
        source="*",
    )
    parse_error = serializers.CharField(
        source="error_message",
        read_only=True,
        allow_blank=True,
    )
    input_error = details.InputErrorSerializer(
        source="*",
        read_only=True,
    )
    importing_data = details.ImportingDataSerializer(
        read_only=True,
        source="*",
    )
    input_errors_file = serializers.FileField(
        read_only=True,
        allow_null=True,
    )
    is_all_rows_shown = details.IsAllRowsShowField(
        source="*",
        read_only=True,
    )

    class Meta:
        model = models.ImportJob
        fields = (
            "id",
            "progress",
            "import_status",
            "import_params",
            "totals",
            "parse_error",
            "input_error",
            "is_all_rows_shown",
            "importing_data",
            "input_errors_file",
            "import_started",
            "import_finished",
            "force_import",
            "created",
            "modified",
        )


class CreateImportJob(serializers.Serializer):
    """Base Serializer to start import job.

    It used to set up base workflow of ImportJob creation via API.

    """

    resource_class: typing.Type[resources.CeleryModelResource]

    file = serializers.FileField(required=True)
<<<<<<< HEAD
    skip_parse_step = serializers.BooleanField(
        required=False,
        default=False,
    )
=======
    force_import = serializers.BooleanField(default=False, required=False)
    skip_parse_step = serializers.BooleanField(default=False, required=False)
>>>>>>> cb4433e1

    def __init__(
        self,
        *args,
        resource_kwargs: typing.Optional[dict[str, typing.Any]] = None,
        **kwargs,
    ):
        """Set filter kwargs and current user."""
        super().__init__(*args, **kwargs)
        self._request: request.Request = self.context.get("request")
        self._resource_kwargs = resource_kwargs or {}
        self._user = getattr(self._request, "user", None)

    def create(
        self,
        validated_data: dict[str, typing.Any],
    ) -> models.ImportJob:
        """Create import job."""
        return models.ImportJob.objects.create(
            data_file=validated_data["file"],
            force_import=validated_data["force_import"],
            skip_parse_step=validated_data["skip_parse_step"],
            resource_path=self.resource_class.class_path,
            resource_kwargs=self._resource_kwargs,
            created_by=self._user,
            skip_parse_step=validated_data["skip_parse_step"],
        )

    def update(self, instance, validated_data):
        """Empty method to pass linters checks."""


def get_create_import_job_serializer(
    resource: typing.Type[resources.CeleryModelResource],
) -> typing.Type:  # type: ignore
    """Create serializer for ImportJobs creation."""

    class _CreateImportJob(CreateImportJob):
        """Serializer to start import job."""

        resource_class: typing.Type[resources.CeleryModelResource] = resource

    return type(
        f"{resource.__name__}CreateImportJob",
        (_CreateImportJob,),
        {},
    )<|MERGE_RESOLUTION|>--- conflicted
+++ resolved
@@ -88,15 +88,8 @@
     resource_class: typing.Type[resources.CeleryModelResource]
 
     file = serializers.FileField(required=True)
-<<<<<<< HEAD
-    skip_parse_step = serializers.BooleanField(
-        required=False,
-        default=False,
-    )
-=======
     force_import = serializers.BooleanField(default=False, required=False)
     skip_parse_step = serializers.BooleanField(default=False, required=False)
->>>>>>> cb4433e1
 
     def __init__(
         self,
@@ -122,7 +115,6 @@
             resource_path=self.resource_class.class_path,
             resource_kwargs=self._resource_kwargs,
             created_by=self._user,
-            skip_parse_step=validated_data["skip_parse_step"],
         )
 
     def update(self, instance, validated_data):
